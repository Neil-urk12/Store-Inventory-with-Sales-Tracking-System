--- conflicted
+++ resolved
@@ -8,14 +8,8 @@
 // Configuration for your app
 // https://v2.quasar.dev/quasar-cli-vite/quasar-config-js
 
-
-<<<<<<< HEAD
-import { configure } from 'quasar/wrappers';
-=======
 // const { configure } = require('quasar/wrappers');
 import { configure } from 'quasar/wrappers'
->>>>>>> 950d9d77
-
 
 export default configure(function (/* ctx */) {
   return {
